[tool.poetry]
name = "py-near"
version = "1.1.50"
description="Pretty simple and fully asynchronous framework for working with NEAR blockchain"
authors = ["pvolnov <petr@herewallet.app>"]
readme = "README.md"

[tool.poetry.dependencies]
<<<<<<< HEAD
python = ">=3.8,<3.12"
ed25519 = "^1.5"
aiohttp = "^3.7.4"
py-near-primitives = "^0.2.3"
loguru = "^0.7.2"
base58 = "^2.1.1"
pydantic = "^2.6.1"
frozenlist = "^1.4.1"
=======
python = "^3.10"
aiohttp = "^3.7.4"
py-near-primitives = "0.2.3"
frozenlist = "^1.4.1"
pynacl = "^1.5.0"
loguru = "^0.7.2"
pydantic = "^2.6.2"
>>>>>>> 6cdb6037

[tool.poetry.group.dev.dependencies]
black = "^21.12b0"
mypy = "^0.930"
pytest = ">=7.0,<8.0"
flake8 = "^4.0.1"
Sphinx = "^4.3.2"
sphinx-rtd-theme = "^1.0.0"
pytest-asyncio = "^0.23.5"

[project]
name = "py-near"
version = "1.1.50"
description = "Pretty simple and fully asynchronous framework for working with NEAR blockchaink"
authors = [ {name = "pvolnov", email = "petr@herewallet.app"} ]
<<<<<<< HEAD
license = {file = "LICENSE"}
=======
requires-python = ">=3.10"
license = {file = "LICENSE"}
dependencies=["base58", "httpx", "py-near-primitives", "pydantic"]
>>>>>>> 6cdb6037
keywords = ["python", "near", "async"]
classifiers = [
    "Programming Language :: Python :: 3",
    "License :: OSI Approved :: MIT License",
    "Operating System :: OS Independent",
]
readme = "README.md"

[tool.setuptools.packages.find]
namespaces = true
where = ["src"]

[tool.setuptools.package-data]
mypkg = ["*.py"]

[build-system]
requires = ["setuptools>=61.0"]
build-backend = "setuptools.build_meta"

[project.urls]
homepage = "https://github.com/pvolnov/py-near"
documentation = "https://py-near.readthedocs.io/en/latest"
repository = "https://github.com/pvolnov/py-near"
changelog = "https://github.com/pvolnov/py-near/blob/main/CHANGELOG.md"
funding = "https://opencollective.com/py-near"
twitter = "https://twitter.com/p_volnov"

[tool.pytest.ini_options]
addopts = "--capture=no --tb=native"
testpaths = [
    "tests",
]
asyncio_mode = "auto"<|MERGE_RESOLUTION|>--- conflicted
+++ resolved
@@ -6,24 +6,14 @@
 readme = "README.md"
 
 [tool.poetry.dependencies]
-<<<<<<< HEAD
+base58 = "^2.1.1"
 python = ">=3.8,<3.12"
-ed25519 = "^1.5"
-aiohttp = "^3.7.4"
-py-near-primitives = "^0.2.3"
-loguru = "^0.7.2"
-base58 = "^2.1.1"
-pydantic = "^2.6.1"
-frozenlist = "^1.4.1"
-=======
-python = "^3.10"
 aiohttp = "^3.7.4"
 py-near-primitives = "0.2.3"
 frozenlist = "^1.4.1"
 pynacl = "^1.5.0"
 loguru = "^0.7.2"
 pydantic = "^2.6.2"
->>>>>>> 6cdb6037
 
 [tool.poetry.group.dev.dependencies]
 black = "^21.12b0"
@@ -39,13 +29,8 @@
 version = "1.1.50"
 description = "Pretty simple and fully asynchronous framework for working with NEAR blockchaink"
 authors = [ {name = "pvolnov", email = "petr@herewallet.app"} ]
-<<<<<<< HEAD
 license = {file = "LICENSE"}
-=======
-requires-python = ">=3.10"
-license = {file = "LICENSE"}
-dependencies=["base58", "httpx", "py-near-primitives", "pydantic"]
->>>>>>> 6cdb6037
+
 keywords = ["python", "near", "async"]
 classifiers = [
     "Programming Language :: Python :: 3",
