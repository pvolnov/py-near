--- conflicted
+++ resolved
@@ -71,14 +71,10 @@
     chain_id: str = "mainnet"
 
     def __init__(
-<<<<<<< HEAD
         self,
         account_id: str = None,
         private_key: str = None,
         rpc_addr="https://rpc.mainnet.near.org",
-=======
-        self, account_id, private_key, rpc_addr=constants.RPC_MAINNET
->>>>>>> 2b1a6949
     ):
         self._provider = JsonProvider(rpc_addr)
         if private_key is None:
@@ -153,13 +149,8 @@
         return TransactionResult(**result)
 
     @property
-<<<<<<< HEAD
-    def account_id(self):
+    def account_id(self) -> str:
         return str(self._signer.account_id)
-=======
-    def account_id(self) -> AccountId:
-        return self._account_id
->>>>>>> 2b1a6949
 
     @property
     def signer(self) -> InMemorySigner:
